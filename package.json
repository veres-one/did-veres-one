{
  "name": "did-veres-one",
<<<<<<< HEAD
  "version": "13.0.3-0",
=======
  "version": "14.0.0-beta.4",
>>>>>>> 9c10c47c
  "description": "A Decentralized Identifier utility library for Veres One",
  "main": "lib/index.js",
  "files": [
    "lib/"
  ],
  "repository": {
    "type": "git",
    "url": "https://github.com/veres-one/did-veres-one.git"
  },
  "author": {
    "name": "Digital Bazaar, Inc.",
    "email": "support@digitalbazaar.com",
    "url": "http://digitalbazaar.com"
  },
  "bugs": {
    "url": "https://github.com/veres-one/did-veres-one/issues"
  },
  "homepage": "https://github.com/veres-one/did-veres-one",
  "dependencies": {
    "@digitalbazaar/did-io": "^1.0.0",
    "@digitalbazaar/ed25519-signature-2020": "^3.0.0",
    "@digitalbazaar/ed25519-verification-key-2020": "^3.1.0",
    "@digitalbazaar/http-client": "^1.1.0",
    "@digitalbazaar/http-signature-header": "^4.0.0",
    "@digitalbazaar/x25519-key-agreement-key-2020": "^2.0.0",
    "@digitalbazaar/zcap": "^7.0.0",
    "@digitalbazaar/zcap-context": "^2.0.0",
    "apisauce": "^2.1.1",
    "base64url-universal": "^1.1.0",
    "crypto-ld": "^6.0.0",
    "did-context": "^3.0.1",
    "ed25519-signature-2020-context": "^1.1.0",
    "esm": "^3.2.25",
    "fast-json-patch": "^2.2.1",
    "json-ld-patch-context": "^4.0.0",
    "jsonld": "^5.2.0",
    "jsonld-signatures": "^9.3.0",
    "uuid-random": "^1.3.2",
    "veres-one-context": "^12.0.0",
    "web-ledger-client": "^5.0.0",
    "web-ledger-context": "^12.0.0",
    "x25519-key-agreement-2020-context": "^1.0.0"
  },
  "devDependencies": {
    "@babel/core": "^7.13.8",
    "@babel/plugin-transform-modules-commonjs": "^7.13.8",
    "@babel/plugin-transform-runtime": "^7.13.9",
    "@babel/preset-env": "^7.13.9",
    "@babel/runtime": "^7.13.9",
    "@digitalbazaar/ed25519-verification-key-2018": "^3.1.1",
    "@istanbuljs/esm-loader-hook": "^0.1.2",
    "babel-loader": "^8.2.2",
    "chai": "^4.3.3",
    "cross-env": "^7.0.3",
    "eslint": "^7.26.0",
    "eslint-config-digitalbazaar": "^2.8.0",
    "eslint-plugin-jsdoc": "^34.8.2",
    "karma": "^6.1.1",
    "karma-babel-preprocessor": "^8.0.1",
    "karma-chai": "^0.1.0",
    "karma-chrome-launcher": "^3.1.0",
    "karma-mocha": "^2.0.1",
    "karma-mocha-reporter": "^2.2.5",
    "karma-sourcemap-loader": "^0.3.8",
    "karma-webpack": "^5.0.0",
    "mocha": "^8.3.1",
    "mocha-lcov-reporter": "^1.3.0",
    "nock": "^13.1.0",
    "nyc": "^15.1.0",
    "sinon": "^9.0.2",
    "sinon-chai": "^3.5.0",
    "webpack": "^5.24.3"
  },
  "nyc": {
    "exclude": [
      "tests"
    ],
    "reporter": [
      "html",
      "text-summary"
    ]
  },
  "engines": {
    "node": ">=12"
  },
  "keywords": [
    "isomorphic"
  ],
  "scripts": {
    "test": "npm run lint && npm run test-node",
    "test-node": "cross-env NODE_ENV=test mocha -r esm --preserve-symlinks -t 10000 test/*.spec.js",
    "test-karma": "karma start karma.conf.js",
    "coverage": "cross-env NODE_ENV=test nyc --reporter=lcov --reporter=text-summary npm run test-node",
    "coverage-ci": "cross-env NODE_ENV=test nyc --reporter=lcovonly npm run test-node",
    "coverage-report": "nyc report",
    "lint": "eslint ."
  }
}<|MERGE_RESOLUTION|>--- conflicted
+++ resolved
@@ -1,10 +1,6 @@
 {
   "name": "did-veres-one",
-<<<<<<< HEAD
-  "version": "13.0.3-0",
-=======
   "version": "14.0.0-beta.4",
->>>>>>> 9c10c47c
   "description": "A Decentralized Identifier utility library for Veres One",
   "main": "lib/index.js",
   "files": [
