# did-veres-one ChangeLog

<<<<<<< HEAD
### Changed
- **BREAKING**: Revert addition of backwards compatibility for key pairs. If
  older key pairs must be used, please see the conversion code in 13.0.2.
=======
## 14.0.0 -

### `14.0.0-beta.2` - 2021-08-19

### Added
- Add `driver.getInitial()` method, to explicitly construct a DID Document
  deterministically, from a cryptonym DID.
- Add an optional `seed` param to `generate()` to generate DID document from
  a 32-byte array seed.


### Changed
- **BREAKING**: Replaced axios with @digitalbazaar/http-client. Errors returned
  directly from http-client do not match the axios API.
- Changed API `getTicketServiceProof` to use `@digitalbazaar/http-client`.
- Changed API `sendToAccelerator` to use `@digitalbazaar/http-client`.
- **BREAKING**: API attachInvocationProof now requires the parameter `invocationTarget`.
- **BREAKING**: API attachInvocationProof now accepts a single object as parameters.

### `14.0.0-beta.1` - 2021-05-28

### Changed
- **BREAKING**: Change in `generate()` semantics to support the common un-registered
  DID use case. (See the "Upgrading from `<=12.x` section" below, item 1.)
  Now, `generate()` now only generates one key, for `capabilityInvocation` but
  also all the other purposes (much like generating a new `did:key` DID).
  (Helper libraries are expected to generate other keys before registering the
  DID Document on the ledger.)

### `14.0.0-beta.0`

### Changed
- **BREAKING**: Update to the newest contexts, crypto suites, `did-io` version.
- **BREAKING**: Change `.generate()` return signature, now returns
  `{didDocument, keyPairs, methodFor}`.
- **BREAKING**: Remove unused/obsolete `passphrase` parameter.
- **BREAKING**: Remove the `forceConstruct` parameter from `.get()` --
  use the CachedResolver from https://github.com/digitalbazaar/did-io instead.
- **BREAKING**: Rename `.computeKeyId()` to `.computeId()`.

### Upgrading from <=12.x

**1)** DID Document `generate()` method return signature has changed.
Change in `generate()` semantics (as of `v14.0.0-beta.1`). Since we expect using
an un-registered Veres One DID to be a common use case, the previous `generate()`
behavior introduced complications, since different keys for each proof purpose
were created by default. Except that, for the case of un-registered DIDs, the
next time it was resolved, the `capabilityInvocation` key was used (derived from
the cryptonym) as the signing key for all purposes (same behavior as `did:key`
DIDs). To simplify this, `generate()` now only generates one key, for
`capabilityInvocation` but also all the other purposes (much like generating
a new `did:key` DID). To support a proper diversity of keys for registered
DIDs, helper libraries are expected to generate and add additional keys for
other proof purposes, before registering a DID Document on the ledger.

**Before:** `const didDocument = await veresOneDriver.generate();`

The generated `didDocument` was an instance of the `VeresOneDidDoc` class,
and stored its own generated key pairs in `didDocument.keys`.
It also contained different keys for each proof purpose (they were generated,
if not explicitly provided).

**Now:** `const {didDocument, keyPairs, methodFor} = await veresOneDriver.generate();`

In v13, the generated `didDocument` is a plain Javascript object, with no
methods. Generated keys are returned in the `keyPairs` property (a js `Map`
instance, with key pairs stored by key id).
In addition, a helper method `methodFor` is provided, to help retrieve keys
for a particular purpose. For example:
`methodFor({purpose: 'capabilityInvocation'})` returns the first available
public/private key pair instance that is referenced in the DID Document's
`capabilityInvocation` verification relationship.

**2)** Driver `.get()` method has changed -- no longer uses the `forceConstruct`
parameter. Developers are encouraged to use the CachedResolver from
https://github.com/digitalbazaar/did-io instead.
`driver.get()` can still be used to fetch either the full DID Document (via
`await driver.get({did})`) or a key document (via `await driver.get({url: keyId})`).

**3)** Check for `.computeKeyId()` usage. It's been renamed to `.computeId()`.

**4)** Validation methods have changed (used by the `did-veres-one` validator
node):

- `didDocument.validateDid({mode})` becomes:
  `VeresOneDriver.validateDid({didDocument, mode})`
- `didDocument.validateMethodIds()` becomes:
  `VeresOneDriver.validateMethodIds({didDocument})`
>>>>>>> 9c10c47c

## 13.0.2 - 2021-05-25

### Fixed
<<<<<<< HEAD
- Add more backwards compatibility for key pairs.
=======
- Add more backwards compat for key pairs.
>>>>>>> 9c10c47c

## 13.0.1 - 2021-04-21

### Fixed
- Add compatibility with newer ld-keypair `export()` api.

## 13.0.0 - 2021-03-12

### Changed
- **BREAKING**: Use `http-signature-header@2`. Includes breaking changes
  related to headers that contain timestamps.
- **BREAKING**: Drop support for Node.js 8.

## 12.2.0 - 2021-03-11

### Changed
- Use `apisauce@2` to address security vulnerabilities in the older `axios`
  sub-dependency.

## 12.1.1 - 2020-04-29

### Added
- Implement fetching of keys from un-registered cryptonym DIDs.

## 12.1.0 - 2020-04-13

### Added
- Added `computeKeyId()` and `method`, for use with `did-io` downstream.

## 12.0.0 - 2020-04-08

### Changed
- When retrieving an unregistered cryptonym-type DID via `get()` (and receiving
  a 404 from the ledger), fall back to creating a DID Doc deterministically
  from the cryptonym itself.

## 11.1.0 - 2020-04-02

### Changed
- Use ocapld@2.

## 11.0.1 - 2020-02-19

### Changed
- Fix tag version

## 11.0.0 - 2020-02-19

### Changed
- Fix dev-mode ledger endpoint.
- Update to Veres One Capybara testnet.

## 10.1.0 - 2020-02-14

### Changed
- Use jsonld-signatures@5.

## 10.0.1 - 2019-12-16

### Changed
- Fixed `didDocument.export()`.

## 10.0.0 - 2019-12-10

### Changed
- **BREAKING**: Updated contexts (
  `web-ledger-context@7`, `json-ld-patch-context@4`)
- Use jsonld@2.

## 9.1.1 - 2019-12-06

### Changed
- Fixed - do not use exported/encrypted key for `attachInvocationProof()`.

## 9.1.0 - 2019-12-05

### Added
- Implemented `rotateKey()`

### Changed
- Fixed setting of controllers for newly generated did doc keys.

## 9.0.0 - 2019-11-20

### Changed
- **BREAKING**: Updated contexts (`veres-one-context@11`,
  `web-ledger-context@6`, `veres-one-context@10`)

### Added
- Add `assertionMethod` proof purpose to generated DID Document

## 8.0.0 - 2019-10-15

### Changed
- **BREAKING**: Change `capabilityAction` values in invocation proofs.
  - `RegisterDid` is now `create`.
  - `UpdateDidDocument` is now `update`.
- **BREAKING**: Removed all APIs and tests related to Equihash.

## 7.1.0 - 2019-10-08

### Changed
- Update to dependencies with support for Node 12 native Ed25519 crypto.

## 7.0.0 - 2019-08-01

### Changed
- **BREAKING**: Uses `v1.driver(options)` API instead of `v1.veres()`.

## 6.0.0 - 2019-07-20

### Changed
- **BREAKING**: Default test hostname to `genesis.bee.veres.one`.

## 5.0.0 - 2019-06-19

This release is being made in support of Node.js command line tooling. A
browser compatible release will be made soon.

### Changed
- **BREAKING**: Numerous breaking API changes. See in-line jsdocs for changes.

## 4.0.0 - 2019-01-30

### Changed
- **BREAKING**: Use crypto-ld@3. crypto-ld@3 produces key fingerprints that
  have a different encoding from crypto-ld@2.
- **BREAKING**: Remove unnecessary `generateKeyObject` API.
- **BREAKING**: `validateKeyIds` has been renamed to `validateMethodIds`.
- **BREAKING**: `validateCryptonymDid` and `validateMethodIds` APIs now conform
  to validator convention and return `{valid: <boolean>, error: <Error>}`
  instead of throwing.
- **BREAKING**: `suiteForId` API has been renamed to
  `getAllVerificationMethods`.
- **BREAKING**: `suiteKeyNode` API has been renamed to `getVerificationMethod`
  with a new method signature.

## 3.0.0 - 2019-01-17

### Changed
- **BREAKING**: Replace "cryptographic suites" with flat verification methods
  like Ed25519VerificationKey2018.
- **BREAKING**: Removed injector usage, removed related `v1.use()` notation.
- Extracted VeresOne specific code from `did-io` into this lib.

## 2.0.0 - 2018-09-19

### Added
- Migrate to use multiformat for expression of cryptonym DIDs.
- Update ocap terminology.


## 1.0.0 - 2018-09-19

### Added
- Add `service` and `serviceEndpoint` terms.

### Changed
- Put service property in public did.
- Update ursa dependency to a Node 10.x compatible commit on #master.

## 0.1.2 - 2018-03-20

### Added
- Build browser file with webpack.

## 0.1.1 - 2018-03-20

### Added
- Add in-browser ed25519 key generation.

## 0.1.0 - 2018-03-20

### Added
- `publicDidDocument` to create a public DID document from a private document.

## 0.0.0 - 2018-02-24

- See git history for changes.<|MERGE_RESOLUTION|>--- conflicted
+++ resolved
@@ -1,10 +1,5 @@
 # did-veres-one ChangeLog
 
-<<<<<<< HEAD
-### Changed
-- **BREAKING**: Revert addition of backwards compatibility for key pairs. If
-  older key pairs must be used, please see the conversion code in 13.0.2.
-=======
 ## 14.0.0 -
 
 ### `14.0.0-beta.2` - 2021-08-19
@@ -37,6 +32,8 @@
 ### `14.0.0-beta.0`
 
 ### Changed
+- **BREAKING**: Revert addition of backwards compatibility for key pairs. If
+  older key pairs must be used, please see the conversion code in 13.0.2.
 - **BREAKING**: Update to the newest contexts, crypto suites, `did-io` version.
 - **BREAKING**: Change `.generate()` return signature, now returns
   `{didDocument, keyPairs, methodFor}`.
@@ -93,16 +90,11 @@
   `VeresOneDriver.validateDid({didDocument, mode})`
 - `didDocument.validateMethodIds()` becomes:
   `VeresOneDriver.validateMethodIds({didDocument})`
->>>>>>> 9c10c47c
 
 ## 13.0.2 - 2021-05-25
 
 ### Fixed
-<<<<<<< HEAD
 - Add more backwards compatibility for key pairs.
-=======
-- Add more backwards compat for key pairs.
->>>>>>> 9c10c47c
 
 ## 13.0.1 - 2021-04-21
 
